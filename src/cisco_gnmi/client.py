"""Copyright 2019 Cisco Systems
All rights reserved.

Redistribution and use in source and binary forms, with or without
modification, are permitted provided that the following conditions are
met:

 * Redistributions of source code must retain the above copyright
 notice, this list of conditions and the following disclaimer.

The contents of this file are licensed under the Apache License, Version 2.0
(the "License"); you may not use this file except in compliance with the
License. You may obtain a copy of the License at

http://www.apache.org/licenses/LICENSE-2.0

Unless required by applicable law or agreed to in writing, software
distributed under the License is distributed on an "AS IS" BASIS, WITHOUT
WARRANTIES OR CONDITIONS OF ANY KIND, either express or implied. See the
License for the specific language governing permissions and limitations under
the License.
"""

"""Python gNMI wrapper to ease usage of gNMI."""

import logging
from xml.etree.ElementPath import xpath_tokenizer_re
from six import string_types

from . import proto
from . import util


LOGGER = logging.getLogger(__name__)
logger = LOGGER


class Client(object):
    """gNMI gRPC wrapper client to ease usage of gNMI.

    Returns relatively raw response data. Response data may be accessed according
    to the gNMI specification.

    Methods
    -------
    capabilities()
        Retrieve meta information about version, supported models, etc.
    get(...)
        Get a snapshot of config, state, operational, or all forms of data.
    set(...)
        Update, replace, or delete configuration.
    subscribe(...)
        Stream snapshots of data from the device.

    Examples
    --------
    >>> import grpc
    >>> from cisco_gnmi import Client
    >>> from cisco_gnmi.auth import CiscoAuthPlugin
    >>> channel = grpc.secure_channel(
    ...     '127.0.0.1:9339',
    ...     grpc.composite_channel_credentials(
    ...         grpc.ssl_channel_credentials(),
    ...         grpc.metadata_call_credentials(
    ...             CiscoAuthPlugin(
    ...                  'admin',
    ...                  'its_a_secret'
    ...             )
    ...         )
    ...     )
    ... )
    >>> client = Client(channel)
    >>> capabilities = client.capabilities()
    >>> print(capabilities)
    """

    """Defining property due to gRPC timeout being based on a C long type.
    Should really define this based on architecture.
    32-bit C long max value. "Infinity".
    """
    _C_MAX_LONG = 2147483647

    # gNMI uses nanoseconds, baseline to seconds
    _NS_IN_S = int(1e9)

    def __init__(self, grpc_channel, timeout=_C_MAX_LONG, default_call_metadata=None):
        """gNMI initialization wrapper which simply wraps some aspects of the gNMI stub.

        Parameters
        ----------
        grpc_channel : grpc.Channel
            The gRPC channel to initialize the gNMI stub with.
            Use ClientBuilder if unfamiliar with gRPC.
        timeout : uint
            Timeout for gRPC functionality.
        default_call_metadata : list
            Metadata to be sent with each gRPC call.
        """
        self.service = proto.gnmi_pb2_grpc.gNMIStub(grpc_channel)
<<<<<<< HEAD
        self._channel = grpc_channel
=======
        self.default_call_metadata = default_call_metadata
>>>>>>> c09f40e1

    def capabilities(self):
        """Capabilities allows the client to retrieve the set of capabilities that
        is supported by the target. This allows the target to validate the
        service version that is implemented and retrieve the set of models that
        the target supports. The models can then be specified in subsequent RPCs
        to restrict the set of data that is utilized.
        Reference: gNMI Specification Section 3.2

        Returns
        -------
        proto.gnmi_pb2.CapabilityResponse
        """
        message = proto.gnmi_pb2.CapabilityRequest()
        LOGGER.debug(str(message))
        response = self.service.Capabilities(
            message, metadata=self.default_call_metadata
        )
        return response

    def get(
        self,
        paths,
        prefix=None,
        data_type="ALL",
        encoding="JSON_IETF",
        use_models=None,
        extension=None,
    ):
        """A snapshot of the requested data that exists on the target.

        Parameters
        ----------
        paths : iterable of proto.gnmi_pb2.Path
            An iterable of Paths to request data of.
        prefix : proto.gnmi_pb2.Path, optional
            A path to prefix all Paths in paths
        data_type : proto.gnmi_pb2.GetRequest.DataType, optional
            A member of the GetRequest.DataType enum to specify what datastore to target
            [ALL, CONFIG, STATE, OPERATIONAL]
        encoding : proto.gnmi_pb2.Encoding, optional
            A member of the proto.gnmi_pb2.Encoding enum specifying desired encoding of returned data
            [JSON, BYTES, PROTO, ASCII, JSON_IETF]
        use_models : iterable of proto.gnmi_pb2.ModelData, optional
        extension : iterable of proto.gnmi_ext.Extension, optional

        Returns
        -------
        proto.gnmi_pb2.GetResponse
        """
        data_type = util.validate_proto_enum(
            "data_type",
            data_type,
            "GetRequest.DataType",
            proto.gnmi_pb2.GetRequest.DataType,
        )
        encoding = util.validate_proto_enum(
            "encoding", encoding, "Encoding", proto.gnmi_pb2.Encoding
        )
        request = proto.gnmi_pb2.GetRequest()
        if not isinstance(paths, (list, set, map)):
            raise Exception("paths must be an iterable containing Path(s)!")
        request.path.extend(paths)
        request.type = data_type
        request.encoding = encoding
        if prefix:
            request.prefix = prefix
        if use_models:
            request.use_models = use_models
        if extension:
            request.extension = extension

        LOGGER.debug(str(request))

        get_response = self.service.Get(request, metadata=self.default_call_metadata)
        return get_response

    def set(
        self, prefix=None, updates=None, replaces=None, deletes=None, extensions=None
    ):
        """Modifications to the configuration of the target.

        Parameters
        ----------
        prefix : proto.gnmi_pb2.Path, optional
            The Path to prefix all other Paths defined within other messages
        updates : iterable of iterable of proto.gnmi_pb2.Update, optional
            The Updates to update configuration with.
        replaces : iterable of proto.gnmi_pb2.Update, optional
            The Updates which replaces other configuration.
            The main difference between replace and update is replace will remove non-referenced nodes.
        deletes : iterable of proto.gnmi_pb2.Path, optional
            The Paths which refers to elements for deletion.
        extensions : iterable of proto.gnmi_ext.Extension, optional

        Returns
        -------
        proto.gnmi_pb2.SetResponse
        """
        request = proto.gnmi_pb2.SetRequest()
        if prefix:
            request.prefix.CopyFrom(prefix)
        test_list = [updates, replaces, deletes]
        if not any(test_list):
            raise Exception("At least update, replace, or delete must be specified!")
        for item in test_list:
            if not item:
                continue
            if not isinstance(item, (list, set)):
                raise Exception("updates, replaces, and deletes must be iterables!")
        if updates:
            request.update.extend(updates)
        if replaces:
            request.replaces.extend(replaces)
        if deletes:
            request.delete.extend(deletes)
        if extensions:
            request.extension.extend(extensions)

        LOGGER.debug(str(request))

        response = self.service.Set(request, metadata=self.default_call_metadata)
        return response

    def subscribe(self, request_iter, extensions=None):
        """Subscribe allows a client to request the target to send it values
        of particular paths within the data tree. These values may be streamed
        at a particular cadence (STREAM), sent one off on a long-lived channel
        (POLL), or sent as a one-off retrieval (ONCE).
        Reference: gNMI Specification Section 3.5

        Parameters
        ----------
        request_iter : iterable of proto.gnmi_pb2.SubscriptionList or proto.gnmi_pb2.Poll or proto.gnmi_pb2.AliasList
            The requests to embed as the SubscribeRequest, oneof the above.
            subscribe RPC is a streaming request thus can arbitrarily generate SubscribeRequests into request_iter
            to use the same bi-directional streaming connection if already open.
        extensions : iterable of proto.gnmi_ext.Extension, optional

        Returns
        -------
        generator of SubscriptionResponse
        """

        def validate_request(request):
            subscribe_request = proto.gnmi_pb2.SubscribeRequest()
            if isinstance(request, proto.gnmi_pb2.SubscriptionList):
                subscribe_request.subscribe.CopyFrom(request)
            elif isinstance(request, proto.gnmi_pb2.Poll):
                subscribe_request.poll.CopyFrom(request)
            elif isinstance(request, proto.gnmi_pb2.AliasList):
                subscribe_request.aliases.CopyFrom(request)
            else:
                raise Exception(
                    "request must be a SubscriptionList, Poll, or AliasList!"
                )
            if extensions:
                subscribe_request.extensions.extend(extensions)

            LOGGER.debug(str(subscribe_request))

            return subscribe_request

        response_stream = self.service.Subscribe(
            (validate_request(request) for request in request_iter),
            metadata=self.default_call_metadata,
        )
        return response_stream

    def subscribe_xpaths(
        self,
        xpath_subscriptions,
        request_mode="STREAM",
        sub_mode="SAMPLE",
        encoding="JSON",
        sample_interval=_NS_IN_S * 10,
        suppress_redundant=False,
        heartbeat_interval=None,
    ):
        """A convenience wrapper of subscribe() which aids in building of SubscriptionRequest
        with request as subscribe SubscriptionList. This method accepts an iterable of simply xpath strings,
        dictionaries with Subscription attributes for more granularity, or already built Subscription
        objects and builds the SubscriptionList. Fields not supplied will be defaulted with the default arguments
        to the method.

        Generates a single SubscribeRequest.

        Parameters
        ----------
        xpath_subscriptions : str or iterable of str, dict, Subscription
            An iterable which is parsed to form the Subscriptions in the SubscriptionList to be passed
            to SubscriptionRequest. Strings are parsed as XPaths and defaulted with the default arguments,
            dictionaries are treated as dicts of args to pass to the Subscribe init, and Subscription is
            treated as simply a pre-made Subscription.
        request_mode : proto.gnmi_pb2.SubscriptionList.Mode, optional
            Indicates whether STREAM to stream from target,
            ONCE to stream once (like a get),
            POLL to respond to POLL.
            [STREAM, ONCE, POLL]
        sub_mode : proto.gnmi_pb2.SubscriptionMode, optional
            The default SubscriptionMode on a per Subscription basis in the SubscriptionList.
            TARGET_DEFINED indicates that the target (like device/destination) should stream
            information however it knows best. This instructs the target to decide between ON_CHANGE
            or SAMPLE - e.g. the device gNMI server may understand that we only need RIB updates
            as an ON_CHANGE basis as opposed to SAMPLE, and we don't have to explicitly state our
            desired behavior.
            ON_CHANGE only streams updates when changes occur.
            SAMPLE will stream the subscription at a regular cadence/interval.
            [TARGET_DEFINED, ON_CHANGE, SAMPLE]
        encoding : proto.gnmi_pb2.Encoding, optional
            A member of the proto.gnmi_pb2.Encoding enum specifying desired encoding of returned data
            [JSON, BYTES, PROTO, ASCII, JSON_IETF]
        sample_interval : int, optional
            Default nanoseconds for SAMPLE to occur.
            Defaults to 10 seconds.
        suppress_redundant : bool, optional
            Indicates whether values that have not changed should be sent in a SAMPLE subscription.
        heartbeat_interval : int, optional
            Specifies the maximum allowable silent period in nanoseconds when
            suppress_redundant is in use. The target should send a value at least once
            in the period specified. Also applies in ON_CHANGE.

        Returns
        -------
        subscribe()
        """
        subscription_list = proto.gnmi_pb2.SubscriptionList()
        subscription_list.mode = util.validate_proto_enum(
            "mode",
            request_mode,
            "SubscriptionList.Mode",
            proto.gnmi_pb2.SubscriptionList.Mode,
        )
        subscription_list.encoding = util.validate_proto_enum(
            "encoding", encoding, "Encoding", proto.gnmi_pb2.Encoding
        )
        if isinstance(
            xpath_subscriptions, (string_types, dict, proto.gnmi_pb2.Subscription)
        ):
            xpath_subscriptions = [xpath_subscriptions]
        subscriptions = []
        for xpath_subscription in xpath_subscriptions:
            subscription = None
            if isinstance(xpath_subscription, proto.gnmi_pb2.Subscription):
                subscription = xpath_subscription
            elif isinstance(xpath_subscription, string_types):
                subscription = proto.gnmi_pb2.Subscription()
                subscription.path.CopyFrom(
                    self.parse_xpath_to_gnmi_path(xpath_subscription)
                )
                subscription.mode = util.validate_proto_enum(
                    "sub_mode",
                    sub_mode,
                    "SubscriptionMode",
                    proto.gnmi_pb2.SubscriptionMode,
                )
                if sub_mode == "SAMPLE":
                    subscription.sample_interval = sample_interval
            elif isinstance(xpath_subscription, dict):
                subscription_dict = {}
                if "path" not in xpath_subscription.keys():
                    raise Exception("path must be specified in dict!")
                if isinstance(xpath_subscription["path"], proto.gnmi_pb2.Path):
                    subscription_dict["path"] = xpath_subscription["path"]
                elif isinstance(xpath_subscription["path"], string_types):
                    subscription_dict["path"] = self.parse_xpath_to_gnmi_path(
                        xpath_subscription["path"]
                    )
                else:
                    raise Exception("path must be string or Path proto!")
                sub_mode_name = (
                    sub_mode
                    if "mode" not in xpath_subscription.keys()
                    else xpath_subscription["mode"]
                )
                subscription_dict["mode"] = util.validate_proto_enum(
                    "sub_mode",
                    sub_mode,
                    "SubscriptionMode",
                    proto.gnmi_pb2.SubscriptionMode,
                )
                if sub_mode_name == "SAMPLE":
                    subscription_dict["sample_interval"] = (
                        sample_interval
                        if "sample_interval" not in xpath_subscription.keys()
                        else xpath_subscription["sample_interval"]
                    )
                    if "suppress_redundant" in xpath_subscription.keys():
                        subscription_dict["suppress_redundant"] = xpath_subscription[
                            "suppress_redundant"
                        ]
                if sub_mode_name != "TARGET_DEFINED":
                    if "heartbeat_interval" in xpath_subscription.keys():
                        subscription_dict["heartbeat_interval"] = xpath_subscription[
                            "heartbeat_interval"
                        ]
                subscription = proto.gnmi_pb2.Subscription(**subscription_dict)
            else:
                raise Exception("path must be string, dict, or Subscription proto!")
            subscriptions.append(subscription)
        subscription_list.subscription.extend(subscriptions)
        return self.subscribe([subscription_list])

    def parse_xpath_to_gnmi_path(self, xpath, origin=None):
        """Parses an XPath to proto.gnmi_pb2.Path.
        This function should be overridden by any child classes for origin logic.

        Effectively wraps the std XML XPath tokenizer and traverses
        the identified groups. Parsing robustness needs to be validated.
        Probably best to formalize as a state machine sometime.
        TODO: Formalize tokenizer traversal via state machine.
        """
        if not isinstance(xpath, string_types):
            raise Exception("xpath must be a string!")
        path = proto.gnmi_pb2.Path()
        if origin:
            if not isinstance(origin, string_types):
                raise Exception("origin must be a string!")
            path.origin = origin
        curr_elem = proto.gnmi_pb2.PathElem()
        in_filter = False
        just_filtered = False
        curr_key = None
        # TODO: Lazy
        xpath = xpath.strip("/")
        xpath_elements = xpath_tokenizer_re.findall(xpath)
        path_elems = []
        for index, element in enumerate(xpath_elements):
            # stripped initial /, so this indicates a completed element
            if element[0] == "/":
                if not curr_elem.name:
                    raise Exception(
                        "Current PathElem has no name yet is trying to be pushed to path! Invalid XPath?"
                    )
                path_elems.append(curr_elem)
                curr_elem = proto.gnmi_pb2.PathElem()
                continue
            # We are entering a filter
            elif element[0] == "[":
                in_filter = True
                continue
            # We are exiting a filter
            elif element[0] == "]":
                in_filter = False
                continue
            # If we're not in a filter then we're a PathElem name
            elif not in_filter:
                curr_elem.name = element[1]
            # Skip blank spaces
            elif not any([element[0], element[1]]):
                continue
            # If we're in the filter and just completed a filter expr,
            # "and" as a junction should just be ignored.
            elif in_filter and just_filtered and element[1] == "and":
                just_filtered = False
                continue
            # Otherwise we're in a filter and this term is a key name
            elif curr_key is None:
                curr_key = element[1]
                continue
            # Otherwise we're an operator or the key value
            elif curr_key is not None:
                # I think = is the only possible thing to support with PathElem syntax as is
                if element[0] in [">", "<"]:
                    raise Exception("Only = supported as filter operand!")
                if element[0] == "=":
                    continue
                else:
                    # We have a full key here, put it in the map
                    if curr_key in curr_elem.key.keys():
                        raise Exception("Key already in key map!")
                    curr_elem.key[curr_key] = element[0].strip("'\"")
                    curr_key = None
                    just_filtered = True
        # Keys/filters in general should be totally cleaned up at this point.
        if curr_key:
            raise Exception("Hanging key filter! Incomplete XPath?")
        # If we have a dangling element that hasn't been completed due to no
        # / element then let's just append the final element.
        if curr_elem:
            path_elems.append(curr_elem)
            curr_elem = None
        if any([curr_elem, curr_key, in_filter]):
            raise Exception("Unfinished elements in XPath parsing!")
        path.elem.extend(path_elems)
        return path<|MERGE_RESOLUTION|>--- conflicted
+++ resolved
@@ -97,11 +97,8 @@
             Metadata to be sent with each gRPC call.
         """
         self.service = proto.gnmi_pb2_grpc.gNMIStub(grpc_channel)
-<<<<<<< HEAD
+        self.default_call_metadata = default_call_metadata
         self._channel = grpc_channel
-=======
-        self.default_call_metadata = default_call_metadata
->>>>>>> c09f40e1
 
     def capabilities(self):
         """Capabilities allows the client to retrieve the set of capabilities that
